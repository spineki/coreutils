--- conflicted
+++ resolved
@@ -122,15 +122,8 @@
         overwrite: overwrite_mode,
         backup: backup_mode,
         suffix: backup_suffix,
-<<<<<<< HEAD
         update: update_mode,
-        target_dir: matches
-            .get_one::<OsString>(OPT_TARGET_DIRECTORY)
-            .map(OsString::from),
-=======
-        update: matches.get_flag(OPT_UPDATE),
         target_dir,
->>>>>>> 70b69efa
         no_target_dir: matches.get_flag(OPT_NO_TARGET_DIRECTORY),
         verbose: matches.get_flag(OPT_VERBOSE),
         strip_slashes: matches.get_flag(OPT_STRIP_TRAILING_SLASHES),
